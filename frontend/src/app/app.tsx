--- conflicted
+++ resolved
@@ -3,11 +3,8 @@
 import HomeScreen from '../features/home/screens/Home';
 import Camera from '../features/cam/screens/Camera';
 import ProtectedRoute from '../features/auth/components/ProtectedRoute';
-<<<<<<< HEAD
 import Profile from '../features/profile/screens/Profile';
-=======
 import Translate from '../features/translation/screens/Translate';
->>>>>>> 47c14e00
 
 function App() {
   return (
@@ -16,11 +13,8 @@
             <Route path="/" element={<ProtectedRoute><HomeScreen /></ProtectedRoute>} />
             <Route path="/login" element={<LoginScreen/>} />
             <Route path="/camera" element={<ProtectedRoute><Camera/></ProtectedRoute>} />
-<<<<<<< HEAD
             <Route path="/profile" element={<ProtectedRoute><Profile/></ProtectedRoute>} />
-=======
             <Route path="/translate" element={<ProtectedRoute><Translate/></ProtectedRoute>} />
->>>>>>> 47c14e00
       </Routes>
     </BrowserRouter>
   );
